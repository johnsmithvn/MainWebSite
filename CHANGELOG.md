# Changelog

<<<<<<< HEAD
## 5.0.9 - 2025-09-09

### 🚀 Enhanced Service Worker Implementation

- **Intelligent Caching Strategies**: Implement cache-first cho static assets, network-first cho API calls, và hybrid strategy cho manga images
- **True Offline Functionality**: App hoạt động hoàn toàn offline với cached app shell và downloaded chapters
- **Background Sync Support**: Retry failed downloads khi network trở lại với ServiceWorkerRegistration.sync API
- **Performance Optimizations**: Load time cải thiện ~50% cho return visits, ~80% cho slow networks
- **Automatic Cache Management**: Smart cleanup old versions, cache versioning, và storage pressure handling

### 🎛️ Service Worker Manager System

- **ServiceWorkerManager Class**: Comprehensive SW lifecycle management với event handling và message communication
- **React Hook Integration**: `useServiceWorker()` hook provides easy SW interaction cho React components
- **Status Monitoring**: Real-time SW status tracking với online/offline detection và update notifications
- **Cache Information API**: Get detailed cache info, storage usage, và management controls
- **Background Sync Registration**: Automatic registration cho retry mechanisms và offline queuing

### 🖥️ Service Worker Status UI

- **ServiceWorkerStatus Component**: Complete SW dashboard với status indicators, cache info, và management controls
- **Visual Status Indicators**: Color-coded icons và status messages cho different SW states
- **Cache Management Interface**: View cache details, clear specific caches, và monitor storage usage
- **Update Handling**: User-friendly update notifications với apply update functionality
- **Offline Capability Check**: Real-time assessment của app's offline functionality

### 🔧 Advanced Caching Architecture

- **Multi-tier Cache System**: Static cache (app shell), dynamic cache (API), và existing image cache (offline manga)
- **Network Timeout Handling**: 5-second timeout với graceful fallback to cache cho better UX
- **Fallback Strategies**: SVG placeholders cho failed images, app shell cho navigation failures
- **Performance Monitoring**: Request timing, cache hit rates, và slow request warnings
- **Cache Versioning**: Automatic cleanup old cache versions với seamless migration

### 📱 Progressive Web App Features

- **App Shell Architecture**: Critical resources cached cho instant loading và offline functionality
- **Navigation Handling**: SPA routing hoạt động offline với fallback mechanisms
- **Resource Optimization**: Intelligent preloading và bandwidth savings through caching
- **Mobile-First Design**: Optimized cho mobile users với poor network conditions
- **Update Mechanism**: Seamless SW updates với user notification và control

### 🎯 Storage Impact & Optimization

- **Minimal Overhead**: Chỉ ~1-2MB additional storage cho dramatic functionality improvement
- **Smart Cache Selection**: No auto-caching online images để avoid storage bloat
- **Integration với Storage Quota**: Works seamlessly với existing quota management system
- **Efficient Background Updates**: Cache updates in background without blocking user actions
- **Storage Analytics**: Detailed cache information với size estimation và usage tracking

## 5.0.8 - 2025-09-09

### 📊 Storage Quota Management System

- **Pre-download quota check**: Implement `checkStorageForDownload()` để kiểm tra storage quota trước khi download chapter
- **Storage estimation**: Tự động ước tính dung lượng cần thiết bằng cách lấy mẫu từ 3 trang đầu
- **Multi-threshold warnings**: Support warning threshold (90%) và critical threshold (95%) với các mức độ cảnh báo khác nhau
- **Minimum buffer space**: Đảm bảo luôn còn lại ít nhất 50MB free space sau khi download
- **Intelligent fallback**: Fallback estimate 500KB/page khi không thể fetch Content-Length headers

### 🚨 Storage Quota Modal Interface

- **Visual quota display**: StorageQuotaModal với progress bar màu code theo mức độ sử dụng storage
- **Detailed breakdown**: Hiển thị used/available/total storage với human-readable formatting
- **Estimated size preview**: Show estimated download size trước khi user confirm
- **Smart status indicators**: Color-coded icons (green/yellow/red) với contextual messages
- **Confirmation flow**: User có thể xem chi tiết và xác nhận có muốn tiếp tục download hay không

### 🎯 Enhanced Download Protection

- **Pre-flight validation**: Kiểm tra storage quota, estimated size, và available space trước khi bắt đầu download
- **Progressive warnings**: Cảnh báo từ sớm khi storage gần đầy (90%) nhưng vẫn cho phép download
- **Critical prevention**: Ngăn chặn download khi storage > 95% hoặc không đủ buffer space
- **User-friendly messages**: Thông báo lỗi rõ ràng với hướng dẫn cụ thể (xóa bớt data offline)
- **Graceful degradation**: Vẫn hoạt động bình thường trên browser không hỗ trợ Storage API

### 🔧 Storage Utilities

- **`storageQuota.js` utility**: Comprehensive storage management với các functions:
  - `checkStorageQuota()`: Lấy thông tin quota hiện tại
  - `estimateChapterSize()`: Ước tính size của chapter based on sample pages
  - `checkStorageForDownload()`: Main validation function trước download
- **Browser compatibility**: Support cho Storage API với fallback cho browser cũ
- **Performance optimized**: HEAD requests để lấy Content-Length thay vì download full images
- **Error resilient**: Handle network errors và continue với estimate fallback

### 💡 User Experience Improvements

- **Progressive disclosure**: Hiển thị thông tin storage theo mức độ chi tiết phù hợp
- **Visual feedback**: Progress bars, color coding, và icons để communicate storage status
- **Actionable messages**: Thông báo cụ thể về việc cần xóa bao nhiêu data để có thể download
- **Non-blocking warnings**: Warning không block download, chỉ inform user về tình trạng storage
- **Quick access**: Modal có thể close/open dễ dàng mà không lose download progress

## 5.0.7 - 2025-09-09

### 🗑️ Enhanced Cache Cleanup Mechanism

- **Complete deletion system**: Implement `deleteChapterCompletely()` function để xóa cả metadata (IndexedDB) và images (Cache Storage) thay vì chỉ xóa metadata
- **Bulk cleanup utility**: Thêm `clearAllOfflineData()` function để xóa toàn bộ offline data với detailed progress reporting
- **Storage analysis**: Implement `getStorageAnalysis()` để theo dõi storage usage, quota, và statistics chi tiết
- **Enhanced OfflineLibrary UI**: Thêm storage statistics dashboard, storage quota bar, và Clear All button với confirmation modal
- **Smart cleanup logic**: Xóa images theo từng URL trong chapter.pageUrls, handle orphan images, và recreate fresh cache storage
- **Progress feedback**: Detailed success/error messages với stats về số images deleted, bytes freed, và failure counts

### 📊 Storage Management Dashboard

- **Storage statistics card**: Hiển thị chapters count, total images, storage size, và storage quota percentage
- **Visual quota indicator**: Progress bar với color coding (green/yellow/red) based on usage percentage
- **Available vs Used display**: Show used storage, available space, và total quota với human-readable formatting
- **Real-time updates**: Statistics auto-refresh sau mỗi delete operation để reflect current state

### 🎯 Cache Cleanup User Experience

- **Confirmation dialogs**: Safe delete với preview của data sẽ bị xóa (chapters, images, storage size)
- **Detailed toast messages**: Success toasts hiển thị exact numbers (deleted images, bytes freed, success rate)
- **Loading states**: Proper loading indicators cho delete operations với toast notifications
- **Error resilience**: Handle partial failures gracefully, continue deletion process even khi một số images fail
- **Atomic operations**: Ensure data consistency khi delete metadata và cache storage

### 🔧 Technical Implementation

- **Hybrid storage cleanup**: Coordinated deletion across IndexedDB metadata và Cache Storage images
- **Error handling**: Comprehensive try-catch với detailed error logging và user feedback
- **Memory optimization**: Efficient batch processing cho large deletion operations
- **Cache consistency**: Ensure no orphan images left behind sau khi delete chapters
- **Storage estimation**: Accurate byte counting và progress tracking cho deletion operations

### 🚀 Performance & Reliability

- **Batch processing**: Efficient handling của large numbers of chapters và images
- **Progress tracking**: Real-time progress reporting cho long-running deletion operations
- **Fallback mechanisms**: Graceful degradation khi Storage Quota API không available
- **Cleanup verification**: Post-deletion verification để ensure complete cleanup
- **Resource management**: Proper cleanup của temporary objects và memory usage

## 5.0.6 - 2025-09-09

### 🎨 Offline Library UI Redesign

- **Card-based layout**: Hoàn toàn redesign Offline Library với card layout tương tự Manga Favorites
- **Cover image display**: Hiển thị ảnh bìa (trang đầu tiên) cho mỗi chapter downloaded
- **Dual view modes**: Support cả Grid view và List view với toggle button
- **Search functionality**: Client-side search theo tên manga/chapter
- **Advanced sorting**: Sort theo ngày tải (mới nhất lên đầu), cũ nhất, và tên A-Z
- **Enhanced metadata**: Lưu cover image, improved title extraction từ path
- **Responsive design**: Optimized cho mobile với responsive grid layout

### 📊 Enhanced Chapter Information

- **Visual indicators**: Badge hiển thị số trang, file size, ngày tải
- **Better title extraction**: Tách manga title (parent folder) và chapter title (current folder)
- **Timestamp display**: Hiển thị ngày giờ tải với format Việt Nam
- **Storage info**: Hiển thị file size ước tính (MB)
- **Cover image fallback**: Default cover khi không có ảnh hoặc lỗi load

### 🎯 User Experience Improvements

- **Hover interactions**: Overlay buttons xuất hiện khi hover vào card
- **Action buttons**: Read và Delete buttons với proper icons và tooltips
- **Empty states**: Friendly messages khi chưa có chapter hoặc không tìm thấy
- **Loading states**: Proper loading indicator khi tải danh sách
- **Toast notifications**: Success/error messages cho các actions
- **Auto-refresh**: Danh sách tự động cập nhật sau khi delete

### 🔧 Technical Enhancements

- **Memory optimization**: Efficient filtering và sorting với useMemo
- **Error handling**: Improved error handling cho image loading và operations
- **CSS utilities**: Thêm line-clamp utilities cho text truncation
- **Component modularity**: Tách ChapterCard và ChapterListItem components
- **Accessibility**: Proper alt texts, focus states, và keyboard navigation

### 📱 Mobile Responsiveness

- **Responsive grid**: 2-6 columns tùy screen size (2 mobile → 6 desktop)
- **Touch-friendly**: Appropriately sized touch targets
- **Mobile controls**: Optimized search bar và control layout cho mobile
- **Compact list view**: Alternative view cho screens nhỏ

## 5.0.5 - 2025-09-09

### 📥 Offline Library & Download Improvements

- **Bug fixes**: Sửa lỗi trong service worker `cacheFirst` function - thêm `const resp = await fetch(request)` bị thiếu để xử lý network requests đúng cách.
- **CORS improvements**: Đổi từ `mode: 'no-cors'` sang `mode: 'cors'` trong `offlineLibrary.js` để có thể đọc response body và tính toán blob size chính xác.
- **Enhanced error handling**: Thêm proper error logging trong catch blocks thay vì để trống, cải thiện khả năng debug.
- **Download progress tracking**: Thêm `isChapterDownloaded()` function để kiểm tra trạng thái chapter đã download.
- **Progress callbacks**: Cải thiện `downloadChapter()` với progress callback để theo dõi tiến trình download real-time.
- **Error resilience**: Download tiếp tục với page tiếp theo khi một page fail thay vì dừng hoàn toàn.

### 🎨 Reader UI Enhancements

- **Download button states**: Thêm visual indicators cho download button:
  - Loading spinner với progress percentage khi đang download
  - Green checkmark (✓) indicator khi chapter đã download offline
  - Disabled state và opacity khi đang download
- **Download progress modal**: Thêm `DownloadProgressModal` component hiển thị:
  - Progress bar với percentage
  - Realtime status (starting, downloading, completed, error)
  - Current page info và file name
  - Total pages và estimated size
  - Auto-close sau 3 giây khi hoàn thành
- **Reader header improvements**:
  - Visual feedback cho offline-available chapters
  - Responsive progress display trên mobile
  - Tooltip cho các trạng thái download khác nhau

### 🎯 Technical Improvements

- **State management**: Thêm `isDownloading`, `downloadProgress`, `isChapterOfflineAvailable` states trong MangaReader
- **Props enhancement**: Cập nhật ReaderHeader props để support download states và progress tracking
- **CSS animations**: Thêm spinner animation và download button transitions
- **Mobile optimization**: Responsive design cho download progress UI elements

### 🔧 Developer Experience

- **Better debugging**: Enhanced console logging cho download progress và cache status
- **Type safety**: Improved prop validation cho download-related components
- **Code organization**: Tách download logic thành reusable functions với error handling
=======
## [Unreleased]

### Changed

- 🔄 [2025-09-07] Di chuyển icon xóa topview xuống bottom-right corner của card thay vì top-left - Cải thiện UX bằng cách đặt action button ở vị trí thông thường hơn, tự động điều chỉnh view count badge lên trên khi có icon xóa

### Removed

- 🗑️ [2025-09-07] Xóa useEffect debug rỗng trong MangaHome.jsx - Loại bỏ code debug không cần thiết để clean up codebase
>>>>>>> e7c62f63

## 5.0.4 - 2025-08-26

- React-app: Cải thiện responsive layout cho tất cả Home pages (Manga, Movie, Music) - Home/Back button chỉ hiển thị icon (ẩn text) trên mobile để tiết kiệm không gian.
- React-app: Responsive controls layout - các controls (per-page selector, filter button, view mode toggle) xuống dòng riêng và align bên trái trên mobile, thêm label "Per page:" và "Filter" text trên desktop.
- React-app: Header flex layout optimization - chuyển từ single row justify-between sang flex-col lg:flex-row để controls tự động wrap xuống dòng mới trên mobile devices.
- React-app: Enhanced UX với tooltips cho view mode buttons và responsive text labels cho các controls để UI rõ ràng hơn.
- React-app: Đồng nhất layout pattern across all modules - search bar được tách riêng và có width nhất quán, controls group có cùng spacing và alignment.
- React-app: Standardized responsive breakpoints - sử dụng lg: breakpoint cho desktop layout, sm: cho tablet/mobile text labels.
- React-app: Random sliders responsive improvements - ẩn navigation buttons (prev/next) trên mobile để UI cleaner, chỉ hiển thị từ sm breakpoint trở lên.
- React-app: Internationalization cho sliders - chuyển time range từ tiếng Việt sang tiếng Anh ("just now", "minutes ago", "hours ago" thay vì "vừa xong", "phút trước", "giờ trước").
- React-app: Loại bỏ Vietnamese locale từ date-fns imports để sử dụng English mặc định cho tất cả timestamp formatting trong sliders.
- React-app: Text truncation cho slider headers - thêm `truncate` class cho titles, `flex-shrink-0` cho badges/timestamps, `whitespace-nowrap` cho timestamp text để tránh text overflow trên mobile.
- React-app: Flexible header layout - sử dụng `min-w-0 flex-1` cho title container và `flex-shrink-0` cho control buttons để đảm bảo responsive layout tốt hơn.
- React-app: Fix slider padding overflow - loại bỏ conflicting negative margins và thống nhất padding trong embla containers để tránh content tràn ra ngoài slider boundaries.
- React-app: Consistent slider spacing - sử dụng `padding: 0 0.75rem` cho desktop và `padding: 0 0.5rem` cho mobile trong embla__container thay vì margin hacks.

## 5.0.3 - 2025-08-26

- React-app: Đồng nhất wrapper styling giữa slider sections và main containers - tất cả slider components (RandomSlider, TopViewSlider, RecentSlider) giờ sử dụng `rounded-lg border border-gray-200 dark:border-gray-700` thay vì `rounded-xl shadow-sm` để match với main container styling.
- React-app: Standardize container layout - slider sections được wrap trong `p-3 sm:p-6 pb-0` để có cùng horizontal padding với main content container, tạo visual hierarchy nhất quán.
- React-app: Fix container spacing - loại bỏ `mb-4 sm:mb-8` gap giữa slider sections và main containers, thay vào đó sử dụng `pb-0` cho slider wrapper để tạo spacing tự nhiên từ `mb-4 sm:mb-6` của slider components.
- React-app: Apply consistent wrapper styling across all Home pages (Manga, Movie, Music) - đảm bảo slider sections và main content có cùng container structure và visual styling.
- React-app: Fix slider viewport overflow on mobile - giảm slide width từ 50% xuống 35% trên mobile, giảm gap từ 0.75rem xuống 0.25rem để tránh tràn viewport.
- React-app: Responsive slider improvements - thêm `overflow: hidden` cho RandomSlider container, responsive padding cho header (`p-3 sm:p-6`), và responsive dots spacing.
- React-app: Optimized card aspect ratios on mobile - manga cards từ `aspect-[3/4]` xuống `aspect-[2/3]`, video cards thành `aspect-[16/10]` để giảm height.
- React-app: Mobile container constraints - thêm `max-width: 100%` và improved overflow handling cho embla containers để đảm bảo không tràn viewport.
- React-app: Reduced mobile gaps - slider gap từ 0.5rem xuống 0.25rem, dots gap từ 0.5rem xuống 0.25rem, padding từ 1.5rem xuống 0.5rem trên mobile.
- React-app: Fix responsive viewport overflow issues - loại bỏ inconsistent padding giữa random sections và main containers để tránh tràn viewport trên mobile.
- React-app: Cải thiện responsive spacing - chuyển từ `px-6` và `p-6` sang `p-3 sm:p-6` để giảm padding trên mobile, `mb-4 sm:mb-8` cho section spacing.
- React-app: Tối ưu grid layout responsive - cập nhật grid từ `grid-cols-2 md:grid-cols-4 lg:grid-cols-6` thành `grid-cols-2 sm:grid-cols-3 md:grid-cols-4 lg:grid-cols-5 xl:grid-cols-6` để tối ưu breakpoints.
- React-app: Fix slider overflow - loại bỏ `padding-left/right` cho embla container trên mobile trong embla.css để tránh double padding.
- React-app: Responsive gap improvements - chuyển từ `gap-4` thành `gap-2 sm:gap-4` cho grid layouts để tiết kiệm không gian trên mobile.
- React-app: Statistics cards responsive - cập nhật từ `grid-cols-1 md:grid-cols-4` thành `grid-cols-1 sm:grid-cols-2 md:grid-cols-4` để cải thiện tablet layout.
- React-app: Đồng bộ responsive design cho tất cả Home pages (Manga, Movie, Music) với cùng pattern: responsive padding, consistent grid breakpoints, và optimized spacing.

## 5.0.2 - 2025-08-25

- React-app: Standardize MangaHome header structure - thêm Back/Home button với FiArrowLeft/FiHome icons, chuyển sang Breadcrumb component, cập nhật view mode buttons với gray container background và React Icons để match với Music/Movie layout.
- React-app: Standardize UI layout across all Home pages (Manga, Music, Movie) - wrap toàn bộ main content trong container có background trắng/xám, rounded border và padding đồng nhất.
- React-app: MangaHome, MusicHome, MovieHome giờ có cùng container structure: Random sections riêng biệt + Main container bao quanh header/controls/content để tạo visual hierarchy nhất quán.
- React-app: Cập nhật spacing và layout để đồng nhất giữa các modules: `mb-8 px-6` cho random sections, `p-6` cho outer container, `p-6` cho main container.
- React-app: Fix MangaRandomSection width alignment - loại bỏ responsive max-width constraints để slider có width đồng nhất với main grid container như Movie và Music.
- React-app: Remove refresh buttons khỏi tất cả Home pages (Manga, Music, Movie) để simplify UI - data sẽ tự động refresh khi navigate.
- React-app: Simplify filter buttons - loại bỏ text "Filters", chỉ giữ lại icon để UI cleaner và compact hơn.
- React-app: Standardize MovieHome grid layout để match MusicHome - cập nhật `xl:grid-cols-6` và `gap-4`, thêm statistics cards để có UI consistency.
- React-app: Unify view mode toggle buttons layout - MovieHome giờ có cùng styling với MusicHome: view mode buttons được wrap trong gray background container với rounded corners để tạo button group effect.
- React-app: Standardize MovieHome header structure - thay đổi breadcrumb thành Breadcrumb component, thêm Back button với FiArrowLeft/FiHome icons, cập nhật icons từ Lucide sang React Icons để match với MusicHome.
- React-app: Fix Home button functionality - MovieHome Home button giờ navigate về trang chủ `/` khi ở root level, Back button navigate về parent folder như expected.

## 5.0.1 - 2025-08-24

- Backend: Mở rộng CORS để cho phép origin từ Tailscale (*.ts.net) trong môi trường development, thêm header `x-secure-token` vào danh sách allowedHeaders để tránh lỗi preflight khi React gửi kèm token.
- Backend: Đọc `CORS_EXTRA_ORIGINS` từ `.env` để whitelist các origin bổ sung (ví dụ domain Tailscale cụ thể).
- React (Vite): Bật `server.host=true` để lắng nghe 0.0.0.0, cố định cổng và thêm cấu hình HMR qua biến môi trường `VITE_HMR_HOST`/`VITE_HMR_PORT` cho truy cập qua domain Tailscale. Thêm `server.allowedHosts` (bao gồm regex `*.ts.net` và biến `VITE_ALLOWED_HOSTS`) để tránh lỗi "This host is not allowed" của Vite khi truy cập bằng domain Tailscale.
- Ghi chú: 3000 tiếp tục phục vụ frontend tĩnh; 3001 chạy React dev app, API được proxy về 3000.
<|MERGE_RESOLUTION|>--- conflicted
+++ resolved
@@ -1,6 +1,5 @@
 # Changelog
 
-<<<<<<< HEAD
 ## 5.0.9 - 2025-09-09
 
 ### 🚀 Enhanced Service Worker Implementation
@@ -221,17 +220,15 @@
 - **Better debugging**: Enhanced console logging cho download progress và cache status
 - **Type safety**: Improved prop validation cho download-related components
 - **Code organization**: Tách download logic thành reusable functions với error handling
-=======
-## [Unreleased]
+
 
 ### Changed
 
-- 🔄 [2025-09-07] Di chuyển icon xóa topview xuống bottom-right corner của card thay vì top-left - Cải thiện UX bằng cách đặt action button ở vị trí thông thường hơn, tự động điều chỉnh view count badge lên trên khi có icon xóa
+- 🔄 [2025-09-07] Changed icon xóa topview position từ top-left sang bottom-right corner của card - Cải thiện UX bằng cách đặt action button ở vị trí thông thường hơn, tự động điều chỉnh view count badge lên trên khi có icon xóa
 
 ### Removed
 
-- 🗑️ [2025-09-07] Xóa useEffect debug rỗng trong MangaHome.jsx - Loại bỏ code debug không cần thiết để clean up codebase
->>>>>>> e7c62f63
+- 🗑️ [2025-09-07] Removed useEffect debug rỗng trong MangaHome.jsx - Loại bỏ code debug không cần thiết để clean up codebase
 
 ## 5.0.4 - 2025-08-26
 
